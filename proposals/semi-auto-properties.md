# `field` keyword in properties

## Summary

Extend all properties to allow them to reference an automatically generated backing field using the new contextual keyword `field`. Properties may now also contain an accessor _without_ a body alongside an accessor _with_ a body.

## Motivation

Auto properties only allow for directly setting or getting the backing field, giving some control only by placing access modifiers on the accessors. Sometimes there is a need to have additional control over what happens in one or both accessors, but this confronts users with the overhead of declaring a backing field. The backing field name must then be kept in sync with the property, and the backing field is scoped to the entire class which can result in accidental bypassing of the accessors from within the class.

There are two common scenarios in particular: applying a constraint on the setter to ensuring the validity of a value, and raising an event such as `INotifyPropertyChanged.PropertyChanged`.

In these cases by now you always have to create an instance field and write the whole property yourself.  This not only adds a fair amount of code, but it also leaks the backing field into the rest of the type's scope, when it is often desirable to only have it be available to the bodies of the accessors.

## Glossary

- **Auto property**: Short for "automatically implemented property" ([§15.7.4](https://github.com/dotnet/csharpstandard/blob/standard-v7/standard/classes.md#1574-automatically-implemented-properties)). Accessors on an auto property have no body. The implementation and backing storage are both provided by the compiler.

- **Auto accessor**: Short for "automatically implemented accessor." This is an accessor that has no body. The implementation and backing storage are both provided by the compiler.

- **Full accessor**: This is an accessor that has a body. The implementation is not provided by the compiler, though the backing storage may still be (as in the example `set => field = value;`).

## Detailed design

For properties with an `init` accessor, everything that applies below to `set` would apply instead to the `init` accessor.

**Principle 1:** Every property declaration can be thought of as having a backing field by default, which is elided when not used. The field is referenced using the keyword `field` and its visibility is scoped to the accessor bodies.

**Principle 2:** `get;` will now be considered syntactic sugar for `get => field;`, and `set;` will now be considered syntactic sugar for `set => field = value;`.

Both of these principles only apply under the same conditions where `{ get; }` or `{ get; set; }` already declares an auto property ([§15.7.4](https://github.com/dotnet/csharpstandard/blob/standard-v7/standard/classes.md#1574-automatically-implemented-properties)). For example, abstract and interface properties are excluded. Indexers also remain unaffected.

"Auto property" will continue to mean a property whose accessors have no bodies. None of the examples below will be considered auto properties.

This means that properties may now mix and match auto accessors with full accessors. For example:

```cs
{ get; set => Set(ref field, value); }
```

```cs
{ get => field ?? parent.AmbientValue; set; }
```

Both accessors may be full accessors with either one or both making use of `field`:

```cs
{ get => field; set => field = value; }
```

```cs
{ get => field; set => throw new InvalidOperationException(); }
```

```cs
{ get => overriddenValue; set => field = value; }
```

```cs
{
    get;
    set
    {
        if (field == value) return;
        field = value;
        OnXyzChanged();
    }
}
```

Expression-bodied properties and properties with only a `get` accessor may also use `field`:

```cs
public string LazilyComputed => field ??= Compute();
```

```cs
public string LazilyComputed { get => field ??= Compute(); }
```

As with auto properties, a setter that uses a backing field is disallowed when there is no getter. This restriction could be loosened in the future to allow the setter to do something only in response to changes, by comparing `value` to `field` (see open questions).

```cs
// ❌ Error, will not compile
{ set => field = value; }
```

### Field-targeted attributes

As with auto properties, any property that uses a backing field in one of its accessors will be able to use field-targeted attributes:

```cs
[field: Xyz]
public string Name => field ??= Compute();

[field: Xyz]
public string Name { get => field; set => field = value; }
```

A field-targeted attribute will remain invalid unless an accessor uses a backing field:

```cs
// ❌ Error, will not compile
[field: Xyz]
public string Name => Compute();
```

### Property initializers

Properties with initializers may use `field`. The backing field is directly initialized rather than the setter being called ([LDM decision](https://github.com/dotnet/csharplang/blob/main/meetings/2022/LDM-2022-03-02.md#open-questions-in-field)).

Calling a setter for an initializer is not an option; initializers are processed before calling base constructors, and it is illegal to call any instance method before the base constructor is called. This is also important for default initialization/definite assignment of structs.

This yields flexible control over initialization. If you want to initialize without calling the setter, you use a property initializer. If you want to initialize by calling the setter, you use assign the property an initial value in the constructor.

Here's an example of where this is useful. We believe the `field` keyword will find a lot of its use with view models because of the elegant solution it brings for the `INotifyPropertyChanged` pattern. View model property setters are likely to be databound to UI and likely to cause change tracking or trigger other behaviors. The following code needs to initialize the default value of `IsActive` without setting `HasPendingChanges` to `true`:

```cs
class SomeViewModel
{
    public bool HasPendingChanges { get; private set; }

    public bool IsActive { get; set => Set(ref field, value); } = true;

    private bool Set<T>(ref T location, T value)
    {
        if (RuntimeHelpers.Equals(location, value))
            return false;

        location = value;
        HasPendingChanges = true;
        return true;
    }
}
```

This difference in behavior between a property initializer and assigning from the constructor can also be seen with virtual auto properties in previous versions of the language:

```cs
using System;

// Nothing is printed; the property initializer is not
// equivalent to `this.IsActive = true`.
_ = new Derived();

class Base
{
    public virtual bool IsActive { get; set; } = true;
}

class Derived : Base
{
    public override bool IsActive
    {
        get => base.IsActive;
        set
        {
            base.IsActive = value;
            Console.WriteLine("This will not be reached");
        }
    }
}
```

### Constructor assignment

As with auto properties, assignment in the constructor calls the setter if it exists, and if there is no setter it falls back to directly assigning to the backing field.

```cs
class C
{
    public C()
    {
        P1 = 1; // Assigns P1's backing field directly
        P2 = 2; // Assigns P2's backing field directly
        P3 = 3; // Calls P3's setter
        P4 = 4; // Calls P4's setter
    }

    public int P1 => field;
    public int P2 { get => field; }
    public int P4 { get => field; set => field = value; }
    public int P3 { get => field; set; }
}
```

### Definite assignment in structs

A property which uses an automatic backing field will be treated as an auto property for the purposes of calculating default backing field initialization if its setter is automatically implemented, or if it does not have a setter ([LDM decision](https://github.com/dotnet/csharplang/blob/main/meetings/2022/LDM-2022-03-02.md#property-assignment-in-structs)).

Default-initialize a struct when calling a manually implemented setter of a property which uses an automatic backing field, and issue a warning when doing so, like a regular property setter ([LDM decision](https://github.com/dotnet/csharplang/blob/main/meetings/2022/LDM-2022-05-02.md#definite-assignment-of-manually-implemented-setters)).

### Nullability

When `{ get; }` is written as `{ get => field; }`, or `{ get; set; }` is written as `{ get => field; set => field = value; }`, a similar warning should be produced when a non-nullable property is not initialized:

```cs
class C
{
    // ⚠️ CS8618: Non-nullable property 'P' must contain a
    // non-null value when exiting constructor.
    public string P { get => field; set => field = value; }
}
```

No warning should be produced if the property is initialized to a non-null value via constructor assignment or property initializer:

```cs
class C
{
    public C() { P = ""; }

    public string P { get => field; set => field = value; }
}
```

```cs
class C
{
    public string P { get => field; set => field = value; } = "";
}
```

In the same vein as how `var` infers as nullable for reference types, the `field` type is the nullable type of the property whenever the property's type is not a value type. Otherwise, `field ??` would appear to be followed by dead code, and it avoids producing a misleading warning in the following example:

```cs
public string AmbientValue
{
    get => field ?? parent.AmbientValue;
    set
    {
        if (value == parent.AmbientValue)
            field = null; // No warning here. Resume following the parent's value.
        else
            field = value; // Stop following the parent's value
    }
}
```

`var` was designed to declare nullability so that subsequent assignments to the variable could be nullable, due to established patterns in C#. It's expected that the same rationale would apply to property backing fields.

To land in this sweet spot implicitly, without having to write an attribute each time, nullability analysis will combine an inherent nullability of the field with the behavior of `[field: NotNull]`. This allows maybe-null assignments without warning, which is desirable as shown above, while simultaneously allowing a scenario like `=> field.Trim();` without requiring an intervention to silence a warning that `field` could be null. Making sure `field` has been assigned is already covered by the warning that ensures non-nullable properties are assigned by the end of each constructor.

This sweet spot does come with the downside that there would be no warning in this situation:

```cs
public string AmbientValue
{
    get => field; // No warning, but could return null!
    set
    {
        if (value == parent.AmbientValue)
            field = null;
        else
            field = value;
    }
}
```

Open question: Should flow analysis combine the maybe-null end state for `field` from the setter with the "depends on nullness of `field`" for the getter's return, enabling a warning in the scenario above?

### `nameof`

In places where `field` is a keyword (see the [Shadowing](#shadowing) section), `nameof(field)` will fail to compile, like `nameof(nint)`. It is not like `nameof(value)`, which is the thing to use when property setters throw ArgumentException as some do in the .NET core libraries. In contrast, `nameof(field)` has no expected use cases. If it did anything, it would return the string `"field"`, consistent with how `nameof` behaves in other circumstances by returning the C# name or alias, rather than the metadata name.

### Overrides

Overriding properties may use `field`. Such usages of `field` refer to the backing field for the overriding property, separate from the backing field of the base property if it has one. There is no ABI for exposing the backing field of a base property to overriding classes since this would break encapsulation.

Like with auto properties, properties which use the `field` keyword and override a base property must override all accessors ([LDM decision](https://github.com/dotnet/csharplang/blob/main/meetings/2022/LDM-2022-05-02.md#partial-overrides-of-virtual-properties)).

### Shadowing

`field` can be shadowed by parameters or locals in a nested scope ([LDM decision](https://github.com/dotnet/csharplang/blob/main/meetings/2022/LDM-2022-02-16.md#open-questions-in-field)). Since `field` represents a field in the type, even if anonymously, the shadowing rules of regular fields should apply.

### Captures

`field` should be able to be captured in local functions and lambdas, and references to `field` from inside local functions and lambdas are allowed even if there are no other references ([LDM decision](https://github.com/dotnet/csharplang/blob/main/meetings/2022/LDM-2022-03-21.md#open-question-in-semi-auto-properties)):

```cs
public class C
{
    public static int P
    {
        get
        {
            Func<int> f = static () => field;
            return f();
        }
    }
}
```

## Specification changes

[§14.7.1](https://github.com/dotnet/csharpstandard/blob/standard-v6/standard/classes.md#1471-general) *Properties - General*

> A *property_initializer* may only be given for ~~an automatically implemented property, and~~ **a property that has a backing field that will be emitted and the property either does not have a setter, or its setter is auto-implemented. The *property_initializer*** causes the initialization of the underlying field of such properties with the value given by the *expression*.

[§14.7.4](https://github.com/dotnet/csharpstandard/blob/standard-v6/standard/classes.md#1474-automatically-implemented-properties) *Automatically implemented properties*

> An automatically implemented property (or ***auto-property*** for short), is a non-abstract non-extern
> property with ~~semicolon-only accessor bodies. Auto-properties must have a get accessor and can optionally~~
> ~~have a set accessor.~~ **either or both of:**
> 1. **an accessor with a semicolon-only body**
> 2. **usage of the `field` contextual keyword within the accessors or**
>    **expression body of the property. The `field` identifier is only considered the `field` keyword when there is**
>    **no existing symbol named `field` in scope at that location.**
> 
> When a property is specified as an ~~automatically implemented property~~ **auto-property**, a hidden **unnamed** backing field is automatically
> available for the property ~~, and the accessors are implemented to read from and write to that backing field~~.
> **For auto-properties, any semicolon-only `get` accessor is implemented to read from, and any semicolon-only**
> **`set` accessor to write to its backing field.**
> 
> **The backing field can be referenced directly using the `field` keyword**
> **within all accessors and within the property expression body. Because the field is unnamed, it cannot be used in a**
> **`nameof` expression.**
> 
> If the auto-property has ~~no set accessor~~ **only a semicolon-only get accessor**, the backing field is considered `readonly` ([§14.5.3](https://github.com/dotnet/csharpstandard/blob/standard-v6/standard/classes.md#1453-readonly-fields)).
> Just like a `readonly` field, a getter-only auto property **(without a set accessor or an init accessor)** can also be assigned to in the body of a constructor
> of the enclosing class. Such an assignment assigns directly to the ~~readonly~~ backing field of the property.
> 
> **An auto-property is not allowed to only have a single semicolon-only `set` accessor without a `get` accessor.**

The following example:
```csharp
// No 'field' symbol in scope.
public class Point
{
    public int X { get; set; }
    public int Y { get; set; }
}
```
is equivalent to the following declaration:
```csharp
// No 'field' symbol in scope.
public class Point
{
    public int X { get { return field; } set { field = value; } }
    public int Y { get { return field; } set { field = value; } }
}
```
which is equivalent to:
```csharp
// No 'field' symbol in scope.
public class Point
{
    private int __x;
    private int __y;
    public int X { get { return __x; } set { __x = value; } }
    public int Y { get { return __y; } set { __y = value; } }
}
```

The following example:
```csharp
// No 'field' symbol in scope.
public class LazyInit
{
    public string Value => field ??= ComputeValue();
    private static string ComputeValue() { /*...*/ }
}
```
is equivalent to the following declaration:
```csharp
// No 'field' symbol in scope.
public class Point
{
    private string __value;
    public string Value { get { return __value ??= ComputeValue(); } }
    private static string ComputeValue() { /*...*/ }
}
```

<<<<<<< HEAD
...

````diff
+The following example:
+```csharp
+// No 'field' symbol in scope.
+public class Point
+{
+    public int X { get; set; }
+    public int Y { get; set; }
+}
+```
+is equivalent to the following declaration:
+```csharp
+// No 'field' symbol in scope.
+public class Point
+{
+    public int X { get { return field; } set { field = value; } }
+    public int Y { get { return field; } set { field = value; } }
+}
+```
+which is equivalent to:
+```csharp
+// No 'field' symbol in scope.
+public class Point
+{
+    private int __x;
+    private int __y;
+    public int X { get { return __x; } set { __x = value; } }
+    public int Y { get { return __y; } set { __y = value; } }
+}
+```

+The following example:
+```csharp
+// No 'field' symbol in scope.
+public class LazyInit
+{
+    public string Value => field ??= ComputeValue();
+    private static string ComputeValue() { /*...*/ }
+}
+```
+is equivalent to the following declaration:
+```csharp
+// No 'field' symbol in scope.
+public class Point
+{
+    private string __value;
+    public string Value { get { return __value ??= ComputeValue(); } }
+    private static string ComputeValue() { /*...*/ }
+}
+```
````

## Open LDM questions
=======
## Open LDM questions:

1. If a type does have an existing accessible `field` symbol in scope (like a field called `field`) should there be any way for an auto-prop to still use `field` internally to both create and refer to an auto-prop field.  Under the current rules there is no way to do that.  This is certainly unfortunate for those users, however this is ideally not a significant enough issue to warrant extra dispensation.  The user, after all, can always still write out their properties like they do today, they just lose out from the convenience here in that small case.

2. Should initializers use the backing field or the property setter? If the latter, what about `public int P { get => field; } = 5;`?
>>>>>>> d18b6c1c

1. If a type does have an existing accessible `field` symbol in scope (like a field called `field`) should there be any way for a property to still use `field` internally to both create and refer to an automatically-implemented backing field.  Under the current rules there is no way to do that.  This is certainly unfortunate for those users, however this is ideally not a significant enough issue to warrant extra dispensation.  The user, after all, can always still write out their properties like they do today, they just lose out from the convenience here in that small case.

1. Which of these scenarios should be allowed to compile? Assume that the "field is never read" warning would apply just like with a manually declared field.

   1. `{ set; }` - Disallowed today, continue disallowing
   1. `{ set => field = value; }`
   1. `{ get => unrelated; set => field = value; }`
   1. `{ get => unrelated; set; }`
   1. ```cs
      {
          set
          {
              if (field == value) return;
              field = value;
              SendEvent(nameof(Prop), value);
          }
      }
      ```
   1. ```cs
      {
          get => unrelated;
          set
          {
              if (field == value) return;
              field = value;
              SendEvent(nameof(Prop), value);
          }
      }
      ```

1. Should nullable flow analysis provide a warning for non-nullable properties when a setter allows `field` to be null and the getter returns something whose nullability depends on `field`?

## LDM history:
- https://github.com/dotnet/csharplang/blob/main/meetings/2021/LDM-2021-03-10.md#field-keyword
- https://github.com/dotnet/csharplang/blob/main/meetings/2021/LDM-2021-04-14.md#field-keyword
- https://github.com/dotnet/csharplang/blob/main/meetings/2022/LDM-2022-01-12.md#open-questions-for-field
- https://github.com/dotnet/csharplang/blob/main/meetings/2022/LDM-2022-02-16.md#open-questions-in-field
- https://github.com/dotnet/csharplang/blob/main/meetings/2022/LDM-2022-03-02.md#open-questions-in-field
- https://github.com/dotnet/csharplang/blob/main/meetings/2022/LDM-2022-03-21.md#open-question-in-semi-auto-properties
- https://github.com/dotnet/csharplang/blob/main/meetings/2022/LDM-2022-05-02.md#field-questions<|MERGE_RESOLUTION|>--- conflicted
+++ resolved
@@ -372,69 +372,7 @@
 }
 ```
 
-<<<<<<< HEAD
-...
-
-````diff
-+The following example:
-+```csharp
-+// No 'field' symbol in scope.
-+public class Point
-+{
-+    public int X { get; set; }
-+    public int Y { get; set; }
-+}
-+```
-+is equivalent to the following declaration:
-+```csharp
-+// No 'field' symbol in scope.
-+public class Point
-+{
-+    public int X { get { return field; } set { field = value; } }
-+    public int Y { get { return field; } set { field = value; } }
-+}
-+```
-+which is equivalent to:
-+```csharp
-+// No 'field' symbol in scope.
-+public class Point
-+{
-+    private int __x;
-+    private int __y;
-+    public int X { get { return __x; } set { __x = value; } }
-+    public int Y { get { return __y; } set { __y = value; } }
-+}
-+```
-
-+The following example:
-+```csharp
-+// No 'field' symbol in scope.
-+public class LazyInit
-+{
-+    public string Value => field ??= ComputeValue();
-+    private static string ComputeValue() { /*...*/ }
-+}
-+```
-+is equivalent to the following declaration:
-+```csharp
-+// No 'field' symbol in scope.
-+public class Point
-+{
-+    private string __value;
-+    public string Value { get { return __value ??= ComputeValue(); } }
-+    private static string ComputeValue() { /*...*/ }
-+}
-+```
-````
-
 ## Open LDM questions
-=======
-## Open LDM questions:
-
-1. If a type does have an existing accessible `field` symbol in scope (like a field called `field`) should there be any way for an auto-prop to still use `field` internally to both create and refer to an auto-prop field.  Under the current rules there is no way to do that.  This is certainly unfortunate for those users, however this is ideally not a significant enough issue to warrant extra dispensation.  The user, after all, can always still write out their properties like they do today, they just lose out from the convenience here in that small case.
-
-2. Should initializers use the backing field or the property setter? If the latter, what about `public int P { get => field; } = 5;`?
->>>>>>> d18b6c1c
 
 1. If a type does have an existing accessible `field` symbol in scope (like a field called `field`) should there be any way for a property to still use `field` internally to both create and refer to an automatically-implemented backing field.  Under the current rules there is no way to do that.  This is certainly unfortunate for those users, however this is ideally not a significant enough issue to warrant extra dispensation.  The user, after all, can always still write out their properties like they do today, they just lose out from the convenience here in that small case.
 
