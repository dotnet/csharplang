--- conflicted
+++ resolved
@@ -110,14 +110,9 @@
   in which cases the *element type* is `T`
 * A *type* with an appropriate *[create method](#create-methods)* and a corresponding *element type* resulting from that determination
 * A *struct* or *class type* that implements `System.Collections.IEnumerable` where:
-<<<<<<< HEAD
   * The *type* has an *[applicable](https://github.com/dotnet/csharpstandard/blob/standard-v6/standard/expressions.md#11642-applicable-function-member)* constructor that can be invoked with no arguments, and the constructor is accessible at the location of the collection expression, and
-  * The *type* has an *[applicable](https://github.com/dotnet/csharpstandard/blob/standard-v6/standard/expressions.md#11642-applicable-function-member)* instance or extension method `Add` that can be invoked with a single argument of the [*iteration type*](https://github.com/dotnet/csharpstandard/blob/standard-v6/standard/statements.md#1295-the-foreach-statement), and the method is accessible at the location of the collection expression,
-  in which case the *element type* is the *iteration type* of the *type*.
-=======
-  * The *type* has an *[applicable](https://github.com/dotnet/csharpstandard/blob/standard-v6/standard/expressions.md#11642-applicable-function-member)* constructor that can be invoked with no arguments, and the constructor is accessible at the location of the collection expression.
-  * If the collection expression has any elements, the *type* has an *[applicable](https://github.com/dotnet/csharpstandard/blob/standard-v6/standard/expressions.md#11642-applicable-function-member)* instance or extension method `Add` that can be invoked with a single argument of the [*iteration type*](https://github.com/dotnet/csharpstandard/blob/standard-v6/standard/statements.md#1295-the-foreach-statement), and the method is accessible at the location of the collection expression.
->>>>>>> 1a69c760
+  * If the collection expression has any elements, the *type* has an *[applicable](https://github.com/dotnet/csharpstandard/blob/standard-v6/standard/expressions.md#11642-applicable-function-member)* instance or extension method `Add` that can be invoked with a single argument of the [*iteration type*](https://github.com/dotnet/csharpstandard/blob/standard-v6/standard/statements.md#1295-the-foreach-statement), and the method is accessible at the location of the collection expression,
+    in which case the *element type* is the *iteration type* of the *type*.
 * An *interface type*:
   * `System.Collections.Generic.IEnumerable<T>`
   * `System.Collections.Generic.IReadOnlyCollection<T>`
